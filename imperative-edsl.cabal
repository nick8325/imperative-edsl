name:                imperative-edsl
version:             0.5
synopsis:            Deep embedding of imperative programs with code generation
description:         Deep embedding of imperative programs with code generation.
                     .
                     The main module for users who want to write imperative
                     programs is "Language.Embedded.Imperative" (and optionally
                     "Language.Embedded.CExp" which provides a simple expression
                     language).
                     .
                     Examples can be found in the @examples@ directory.
license:             BSD3
license-file:        LICENSE
author:              Anders Persson, Emil Axelsson, Markus Aronsson
maintainer:          emax@chalmers.se
copyright:           Copyright (c) 2015-2016, Anders Persson, Emil Axelsson, Markus Aronsson
homepage:            https://github.com/emilaxelsson/imperative-edsl
bug-reports:         https://github.com/emilaxelsson/imperative-edsl/issues
category:            Language
build-type:          Simple
cabal-version:       >=1.10

extra-source-files:
  examples/*.hs
  tests/*.hs

source-repository head
  type:     git
  location: git@github.com:emilaxelsson/imperative-edsl.git

library
  exposed-modules:
    Control.Monads
    System.IO.Fake
    Language.C.Monad
    Language.Embedded.Expression
    Language.Embedded.Traversal
    Language.Embedded.Imperative.CMD
    Language.Embedded.Imperative.Args
    Language.Embedded.Imperative.Frontend.General
    Language.Embedded.Imperative.Frontend
    Language.Embedded.Imperative
    Language.Embedded.Concurrent.CMD
    Language.Embedded.Concurrent
    Language.Embedded.Signature
    Language.Embedded.Backend.C
    Language.Embedded.Backend.C.Expression
    Language.Embedded.CExp

  other-modules:
    Language.Embedded.Imperative.Backend.C
    Language.Embedded.Concurrent.Backend.C
      -- No need to export these since only the instances are interesting

  default-language: Haskell2010

  default-extensions:
    ConstraintKinds
    DataKinds
    DefaultSignatures
    DeriveDataTypeable
    DeriveFoldable
    DeriveFunctor
    DeriveTraversable
    FlexibleContexts
    FlexibleInstances
    GADTs
    GeneralizedNewtypeDeriving
    MultiParamTypeClasses
    PatternSynonyms
    PolyKinds
    Rank2Types
    RecordWildCards
    ScopedTypeVariables
    StandaloneDeriving
    TypeFamilies
    TypeOperators
    ViewPatterns

  other-extensions:
    CPP
    QuasiQuotes
    UndecidableInstances

  build-depends:
    array,
    base >=4 && <5,
    containers,
    deepseq,
    directory,
    exception-transformers,
<<<<<<< HEAD
    ghc-prim,
    language-c-quote >= 0.11 && < 0.12,
=======
    language-c-quote >= 0.11.5 && < 0.12,
>>>>>>> 37c5977c
    mainland-pretty >= 0.4 && < 0.5,
    microlens >= 0.3.0.0,
    microlens-mtl,
    microlens-th,
    mtl,
    process,
    operational-alacarte >= 0.2,
    BoundedChan,
    srcloc,
    syntactic >= 3.2,
    time >= 1.5.0.1

  hs-source-dirs: src

test-suite Tests
  type: exitcode-stdio-1.0

  hs-source-dirs: tests examples

  main-is: Tests.hs

  default-language: Haskell2010

  build-depends:
    base,
    imperative-edsl,
    syntactic,
    tasty-quickcheck,
    tasty-th
<|MERGE_RESOLUTION|>--- conflicted
+++ resolved
@@ -89,12 +89,8 @@
     deepseq,
     directory,
     exception-transformers,
-<<<<<<< HEAD
     ghc-prim,
-    language-c-quote >= 0.11 && < 0.12,
-=======
     language-c-quote >= 0.11.5 && < 0.12,
->>>>>>> 37c5977c
     mainland-pretty >= 0.4 && < 0.5,
     microlens >= 0.3.0.0,
     microlens-mtl,
